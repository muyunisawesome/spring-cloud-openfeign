/*
 * Copyright 2013-2017 the original author or authors.
 *
 * Licensed under the Apache License, Version 2.0 (the "License");
 * you may not use this file except in compliance with the License.
 * You may obtain a copy of the License at
 *
 *      http://www.apache.org/licenses/LICENSE-2.0
 *
 * Unless required by applicable law or agreed to in writing, software
 * distributed under the License is distributed on an "AS IS" BASIS,
 * WITHOUT WARRANTIES OR CONDITIONS OF ANY KIND, either express or implied.
 * See the License for the specific language governing permissions and
 * limitations under the License.
 */

package org.springframework.cloud.netflix.feign.ribbon;

<<<<<<< HEAD
import org.apache.http.client.HttpClient;
import org.apache.http.client.config.RequestConfig;
import org.apache.http.config.RegistryBuilder;
import org.apache.http.conn.HttpClientConnectionManager;
import org.apache.http.impl.client.CloseableHttpClient;
import org.springframework.beans.factory.annotation.Autowired;
=======
>>>>>>> b3d61a6d
import org.springframework.boot.autoconfigure.AutoConfigureBefore;
import org.springframework.boot.autoconfigure.condition.ConditionalOnClass;
import org.springframework.boot.autoconfigure.condition.ConditionalOnMissingBean;
import org.springframework.boot.autoconfigure.condition.ConditionalOnMissingClass;
<<<<<<< HEAD
import org.springframework.boot.autoconfigure.condition.ConditionalOnProperty;
import org.springframework.boot.context.properties.EnableConfigurationProperties;
=======
>>>>>>> b3d61a6d
import org.springframework.cloud.client.loadbalancer.LoadBalancedRetryPolicyFactory;
import org.springframework.cloud.commons.httpclient.ApacheHttpClientConnectionManagerFactory;
import org.springframework.cloud.commons.httpclient.ApacheHttpClientFactory;
import org.springframework.cloud.commons.httpclient.OkHttpClientConnectionPoolFactory;
import org.springframework.cloud.commons.httpclient.OkHttpClientFactory;
import org.springframework.cloud.netflix.feign.FeignAutoConfiguration;
import org.springframework.cloud.netflix.feign.support.FeignHttpClientProperties;
import org.springframework.cloud.netflix.ribbon.SpringClientFactory;
import org.springframework.context.annotation.Bean;
import org.springframework.context.annotation.Configuration;
import org.springframework.context.annotation.Import;
import org.springframework.context.annotation.Primary;

import com.netflix.loadbalancer.ILoadBalancer;

import feign.Feign;
import feign.Request;
<<<<<<< HEAD
import feign.httpclient.ApacheHttpClient;
import feign.okhttp.OkHttpClient;
import okhttp3.ConnectionPool;

import java.util.Timer;
import java.util.TimerTask;
import java.util.concurrent.TimeUnit;
import javax.annotation.PreDestroy;
=======
>>>>>>> b3d61a6d

/**
 * Autoconfiguration to be activated if Feign is in use and needs to be use Ribbon as a
 * load balancer.
 *
 * @author Dave Syer
 */
@ConditionalOnClass({ ILoadBalancer.class, Feign.class })
@Configuration
@AutoConfigureBefore(FeignAutoConfiguration.class)
<<<<<<< HEAD
@EnableConfigurationProperties({ FeignHttpClientProperties.class })
=======
//Order is important here, last should be the default, first should be optional
// see https://github.com/spring-cloud/spring-cloud-netflix/issues/2086#issuecomment-316281653
@Import({ HttpClientFeignLoadBalancedConfiguration.class,
		OkHttpFeignLoadBalancedConfiguration.class,
		DefaultFeignLoadBalancedConfiguration.class })
>>>>>>> b3d61a6d
public class FeignRibbonClientAutoConfiguration {

	@Bean
	@Primary
	@ConditionalOnMissingClass("org.springframework.retry.support.RetryTemplate")
	public CachingSpringLoadBalancerFactory cachingLBClientFactory(
			SpringClientFactory factory) {
		return new CachingSpringLoadBalancerFactory(factory);
	}

	@Bean
	@Primary
	@ConditionalOnClass(name = "org.springframework.retry.support.RetryTemplate")
	public CachingSpringLoadBalancerFactory retryabeCachingLBClientFactory(
			SpringClientFactory factory,
			LoadBalancedRetryPolicyFactory retryPolicyFactory) {
		return new CachingSpringLoadBalancerFactory(factory, retryPolicyFactory, true);
	}

	@Bean
	@ConditionalOnMissingBean
<<<<<<< HEAD
	public Client feignClient(CachingSpringLoadBalancerFactory cachingFactory,
			SpringClientFactory clientFactory) {
		return new LoadBalancerFeignClient(new Client.Default(null, null), cachingFactory,
				clientFactory);
	}

	@Bean
	@ConditionalOnMissingBean
=======
>>>>>>> b3d61a6d
	public Request.Options feignRequestOptions() {
		return LoadBalancerFeignClient.DEFAULT_OPTIONS;
	}

<<<<<<< HEAD
	@Configuration
	@ConditionalOnClass(ApacheHttpClient.class)
	@ConditionalOnProperty(value = "feign.httpclient.enabled", matchIfMissing = true)
	@ConditionalOnMissingBean(CloseableHttpClient.class)
	protected static class HttpClientFeignConfiguration {
		private final Timer connectionManagerTimer = new Timer(
				"FeignApacheHttpClientConfiguration.connectionManagerTimer", true);

		private CloseableHttpClient httpClient;

		@Autowired(required = false)
		private RegistryBuilder registryBuilder;

		@Bean
		@ConditionalOnMissingBean(HttpClientConnectionManager.class)
		public HttpClientConnectionManager connectionManager(
				ApacheHttpClientConnectionManagerFactory connectionManagerFactory,
				FeignHttpClientProperties httpClientProperties) {
			final HttpClientConnectionManager connectionManager = connectionManagerFactory
					.newConnectionManager(false, httpClientProperties.getMaxConnections(),
							httpClientProperties.getMaxConnectionsPerRoute(),
							httpClientProperties.getTimeToLive(),
							httpClientProperties.getTimeToLiveUnit(), registryBuilder);
			this.connectionManagerTimer.schedule(new TimerTask() {
				@Override
				public void run() {
					connectionManager.closeExpiredConnections();
				}
			}, 30000, httpClientProperties.getConnectionTimerRepeat());
			return connectionManager;
		}

		@Bean
		public CloseableHttpClient httpClient(ApacheHttpClientFactory httpClientFactory,
											  HttpClientConnectionManager httpClientConnectionManager,
											  FeignHttpClientProperties httpClientProperties) {
			RequestConfig defaultRequestConfig = RequestConfig.custom()
					.setConnectTimeout(httpClientProperties.getConnectionTimeout())
					.setRedirectsEnabled(httpClientProperties.isFollowRedirects())
					.build();
			this.httpClient = httpClientFactory.createBuilder().
					setDefaultRequestConfig(defaultRequestConfig).
					setConnectionManager(httpClientConnectionManager).build();
			return this.httpClient;
		}

		@PreDestroy
		public void destroy() throws Exception {
			connectionManagerTimer.cancel();
			if(httpClient != null) {
				httpClient.close();
			}
		}
	}


	@Configuration
	@ConditionalOnProperty(value = "feign.httpclient.enabled", matchIfMissing = true)
	@ConditionalOnClass(ApacheHttpClient.class)
	protected static class HttpClientFeignLoadBalancedConfiguration {

		@Bean
		@ConditionalOnMissingBean(Client.class)
		public Client feignClient(CachingSpringLoadBalancerFactory cachingFactory,
				SpringClientFactory clientFactory, HttpClient httpClient) {
			ApacheHttpClient delegate = new ApacheHttpClient(httpClient);
			return new LoadBalancerFeignClient(delegate, cachingFactory, clientFactory);
		}

	}
	@Configuration
	@ConditionalOnMissingBean(okhttp3.OkHttpClient.class)
	@ConditionalOnClass(OkHttpClient.class)
	@ConditionalOnProperty(value = "feign.okhttp.enabled")
	protected static class OkHttpFeignConfiguration {
		private okhttp3.OkHttpClient okHttpClient;

		@Bean
		@ConditionalOnMissingBean(ConnectionPool.class)
		public ConnectionPool httpClientConnectionPool(FeignHttpClientProperties httpClientProperties,
													   OkHttpClientConnectionPoolFactory connectionPoolFactory) {
			Integer maxTotalConnections = httpClientProperties.getMaxConnections();
			Long timeToLive = httpClientProperties.getTimeToLive();
			TimeUnit ttlUnit = httpClientProperties.getTimeToLiveUnit();
			return connectionPoolFactory.create(maxTotalConnections, timeToLive, ttlUnit);
		}

		@Bean
		public okhttp3.OkHttpClient client(OkHttpClientFactory httpClientFactory,
										   ConnectionPool connectionPool, FeignHttpClientProperties httpClientProperties) {
			Boolean followRedirects = httpClientProperties.isFollowRedirects();
			Integer connectTimeout = httpClientProperties.getConnectionTimeout();
			this.okHttpClient = httpClientFactory.createBuilder(false).
					connectTimeout(connectTimeout, TimeUnit.MILLISECONDS).
					followRedirects(followRedirects).
					connectionPool(connectionPool).build();
			return this.okHttpClient;
		}

		@PreDestroy
		public void destroy() {
			if(okHttpClient != null) {
				okHttpClient.dispatcher().executorService().shutdown();
				okHttpClient.connectionPool().evictAll();
			}
		}
	}

	@Configuration
	@ConditionalOnClass(OkHttpClient.class)
	@ConditionalOnProperty(value = "feign.okhttp.enabled")
	protected static class OkHttpFeignLoadBalancedConfiguration {

		@Bean
		@ConditionalOnMissingBean(Client.class)
		public Client feignClient(CachingSpringLoadBalancerFactory cachingFactory,
								  SpringClientFactory clientFactory, okhttp3.OkHttpClient okHttpClient) {
			OkHttpClient delegate = new OkHttpClient(okHttpClient);
			return new LoadBalancerFeignClient(delegate, cachingFactory, clientFactory);
		}
	}
=======
>>>>>>> b3d61a6d
}<|MERGE_RESOLUTION|>--- conflicted
+++ resolved
@@ -16,29 +16,12 @@
 
 package org.springframework.cloud.netflix.feign.ribbon;
 
-<<<<<<< HEAD
-import org.apache.http.client.HttpClient;
-import org.apache.http.client.config.RequestConfig;
-import org.apache.http.config.RegistryBuilder;
-import org.apache.http.conn.HttpClientConnectionManager;
-import org.apache.http.impl.client.CloseableHttpClient;
-import org.springframework.beans.factory.annotation.Autowired;
-=======
->>>>>>> b3d61a6d
 import org.springframework.boot.autoconfigure.AutoConfigureBefore;
 import org.springframework.boot.autoconfigure.condition.ConditionalOnClass;
 import org.springframework.boot.autoconfigure.condition.ConditionalOnMissingBean;
 import org.springframework.boot.autoconfigure.condition.ConditionalOnMissingClass;
-<<<<<<< HEAD
-import org.springframework.boot.autoconfigure.condition.ConditionalOnProperty;
 import org.springframework.boot.context.properties.EnableConfigurationProperties;
-=======
->>>>>>> b3d61a6d
 import org.springframework.cloud.client.loadbalancer.LoadBalancedRetryPolicyFactory;
-import org.springframework.cloud.commons.httpclient.ApacheHttpClientConnectionManagerFactory;
-import org.springframework.cloud.commons.httpclient.ApacheHttpClientFactory;
-import org.springframework.cloud.commons.httpclient.OkHttpClientConnectionPoolFactory;
-import org.springframework.cloud.commons.httpclient.OkHttpClientFactory;
 import org.springframework.cloud.netflix.feign.FeignAutoConfiguration;
 import org.springframework.cloud.netflix.feign.support.FeignHttpClientProperties;
 import org.springframework.cloud.netflix.ribbon.SpringClientFactory;
@@ -51,17 +34,6 @@
 
 import feign.Feign;
 import feign.Request;
-<<<<<<< HEAD
-import feign.httpclient.ApacheHttpClient;
-import feign.okhttp.OkHttpClient;
-import okhttp3.ConnectionPool;
-
-import java.util.Timer;
-import java.util.TimerTask;
-import java.util.concurrent.TimeUnit;
-import javax.annotation.PreDestroy;
-=======
->>>>>>> b3d61a6d
 
 /**
  * Autoconfiguration to be activated if Feign is in use and needs to be use Ribbon as a
@@ -72,15 +44,12 @@
 @ConditionalOnClass({ ILoadBalancer.class, Feign.class })
 @Configuration
 @AutoConfigureBefore(FeignAutoConfiguration.class)
-<<<<<<< HEAD
 @EnableConfigurationProperties({ FeignHttpClientProperties.class })
-=======
 //Order is important here, last should be the default, first should be optional
 // see https://github.com/spring-cloud/spring-cloud-netflix/issues/2086#issuecomment-316281653
 @Import({ HttpClientFeignLoadBalancedConfiguration.class,
 		OkHttpFeignLoadBalancedConfiguration.class,
 		DefaultFeignLoadBalancedConfiguration.class })
->>>>>>> b3d61a6d
 public class FeignRibbonClientAutoConfiguration {
 
 	@Bean
@@ -102,143 +71,7 @@
 
 	@Bean
 	@ConditionalOnMissingBean
-<<<<<<< HEAD
-	public Client feignClient(CachingSpringLoadBalancerFactory cachingFactory,
-			SpringClientFactory clientFactory) {
-		return new LoadBalancerFeignClient(new Client.Default(null, null), cachingFactory,
-				clientFactory);
-	}
-
-	@Bean
-	@ConditionalOnMissingBean
-=======
->>>>>>> b3d61a6d
 	public Request.Options feignRequestOptions() {
 		return LoadBalancerFeignClient.DEFAULT_OPTIONS;
 	}
-
-<<<<<<< HEAD
-	@Configuration
-	@ConditionalOnClass(ApacheHttpClient.class)
-	@ConditionalOnProperty(value = "feign.httpclient.enabled", matchIfMissing = true)
-	@ConditionalOnMissingBean(CloseableHttpClient.class)
-	protected static class HttpClientFeignConfiguration {
-		private final Timer connectionManagerTimer = new Timer(
-				"FeignApacheHttpClientConfiguration.connectionManagerTimer", true);
-
-		private CloseableHttpClient httpClient;
-
-		@Autowired(required = false)
-		private RegistryBuilder registryBuilder;
-
-		@Bean
-		@ConditionalOnMissingBean(HttpClientConnectionManager.class)
-		public HttpClientConnectionManager connectionManager(
-				ApacheHttpClientConnectionManagerFactory connectionManagerFactory,
-				FeignHttpClientProperties httpClientProperties) {
-			final HttpClientConnectionManager connectionManager = connectionManagerFactory
-					.newConnectionManager(false, httpClientProperties.getMaxConnections(),
-							httpClientProperties.getMaxConnectionsPerRoute(),
-							httpClientProperties.getTimeToLive(),
-							httpClientProperties.getTimeToLiveUnit(), registryBuilder);
-			this.connectionManagerTimer.schedule(new TimerTask() {
-				@Override
-				public void run() {
-					connectionManager.closeExpiredConnections();
-				}
-			}, 30000, httpClientProperties.getConnectionTimerRepeat());
-			return connectionManager;
-		}
-
-		@Bean
-		public CloseableHttpClient httpClient(ApacheHttpClientFactory httpClientFactory,
-											  HttpClientConnectionManager httpClientConnectionManager,
-											  FeignHttpClientProperties httpClientProperties) {
-			RequestConfig defaultRequestConfig = RequestConfig.custom()
-					.setConnectTimeout(httpClientProperties.getConnectionTimeout())
-					.setRedirectsEnabled(httpClientProperties.isFollowRedirects())
-					.build();
-			this.httpClient = httpClientFactory.createBuilder().
-					setDefaultRequestConfig(defaultRequestConfig).
-					setConnectionManager(httpClientConnectionManager).build();
-			return this.httpClient;
-		}
-
-		@PreDestroy
-		public void destroy() throws Exception {
-			connectionManagerTimer.cancel();
-			if(httpClient != null) {
-				httpClient.close();
-			}
-		}
-	}
-
-
-	@Configuration
-	@ConditionalOnProperty(value = "feign.httpclient.enabled", matchIfMissing = true)
-	@ConditionalOnClass(ApacheHttpClient.class)
-	protected static class HttpClientFeignLoadBalancedConfiguration {
-
-		@Bean
-		@ConditionalOnMissingBean(Client.class)
-		public Client feignClient(CachingSpringLoadBalancerFactory cachingFactory,
-				SpringClientFactory clientFactory, HttpClient httpClient) {
-			ApacheHttpClient delegate = new ApacheHttpClient(httpClient);
-			return new LoadBalancerFeignClient(delegate, cachingFactory, clientFactory);
-		}
-
-	}
-	@Configuration
-	@ConditionalOnMissingBean(okhttp3.OkHttpClient.class)
-	@ConditionalOnClass(OkHttpClient.class)
-	@ConditionalOnProperty(value = "feign.okhttp.enabled")
-	protected static class OkHttpFeignConfiguration {
-		private okhttp3.OkHttpClient okHttpClient;
-
-		@Bean
-		@ConditionalOnMissingBean(ConnectionPool.class)
-		public ConnectionPool httpClientConnectionPool(FeignHttpClientProperties httpClientProperties,
-													   OkHttpClientConnectionPoolFactory connectionPoolFactory) {
-			Integer maxTotalConnections = httpClientProperties.getMaxConnections();
-			Long timeToLive = httpClientProperties.getTimeToLive();
-			TimeUnit ttlUnit = httpClientProperties.getTimeToLiveUnit();
-			return connectionPoolFactory.create(maxTotalConnections, timeToLive, ttlUnit);
-		}
-
-		@Bean
-		public okhttp3.OkHttpClient client(OkHttpClientFactory httpClientFactory,
-										   ConnectionPool connectionPool, FeignHttpClientProperties httpClientProperties) {
-			Boolean followRedirects = httpClientProperties.isFollowRedirects();
-			Integer connectTimeout = httpClientProperties.getConnectionTimeout();
-			this.okHttpClient = httpClientFactory.createBuilder(false).
-					connectTimeout(connectTimeout, TimeUnit.MILLISECONDS).
-					followRedirects(followRedirects).
-					connectionPool(connectionPool).build();
-			return this.okHttpClient;
-		}
-
-		@PreDestroy
-		public void destroy() {
-			if(okHttpClient != null) {
-				okHttpClient.dispatcher().executorService().shutdown();
-				okHttpClient.connectionPool().evictAll();
-			}
-		}
-	}
-
-	@Configuration
-	@ConditionalOnClass(OkHttpClient.class)
-	@ConditionalOnProperty(value = "feign.okhttp.enabled")
-	protected static class OkHttpFeignLoadBalancedConfiguration {
-
-		@Bean
-		@ConditionalOnMissingBean(Client.class)
-		public Client feignClient(CachingSpringLoadBalancerFactory cachingFactory,
-								  SpringClientFactory clientFactory, okhttp3.OkHttpClient okHttpClient) {
-			OkHttpClient delegate = new OkHttpClient(okHttpClient);
-			return new LoadBalancerFeignClient(delegate, cachingFactory, clientFactory);
-		}
-	}
-=======
->>>>>>> b3d61a6d
 }